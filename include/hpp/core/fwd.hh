//
// Copyright (c) 2014 CNRS
// Authors: Florent Lamiraux
//
// This file is part of hpp-core
// hpp-core is free software: you can redistribute it
// and/or modify it under the terms of the GNU Lesser General Public
// License as published by the Free Software Foundation, either version
// 3 of the License, or (at your option) any later version.
//
// hpp-core is distributed in the hope that it will be
// useful, but WITHOUT ANY WARRANTY; without even the implied warranty
// of MERCHANTABILITY or FITNESS FOR A PARTICULAR PURPOSE.  See the GNU
// General Lesser Public License for more details.  You should have
// received a copy of the GNU Lesser General Public License along with
// hpp-core  If not, see
// <http://www.gnu.org/licenses/>.

#ifndef HPP_CORE_FWD_HH
# define HPP_CORE_FWD_HH


# include <vector>
# include <deque>
# include <list>
# include <set>
# include <hpp/util/pointer.hh>
# include <hpp/constraints/fwd.hh>

namespace hpp {
  namespace core {
    HPP_PREDEF_CLASS (BasicConfigurationShooter);
    class CollisionPathValidation;
    struct CollisionPathValidationReport;
    HPP_PREDEF_CLASS (CollisionValidation);
    struct CollisionValidationReport;
    HPP_PREDEF_CLASS (ConfigurationShooter);
    HPP_PREDEF_CLASS (ConfigProjector);
    HPP_PREDEF_CLASS (ConfigValidation);
    HPP_PREDEF_CLASS (ConfigValidations);
    HPP_PREDEF_CLASS (ConnectedComponent);
    HPP_PREDEF_CLASS (Constraint);
    HPP_PREDEF_CLASS (ConstraintSet);
    HPP_PREDEF_CLASS (DiffusingPlanner);
    HPP_PREDEF_CLASS (Distance);
    HPP_PREDEF_CLASS (DistanceBetweenObjects);
    HPP_PREDEF_CLASS (DiscretizedCollisionChecking);
    class Edge;
    HPP_PREDEF_CLASS (ExtractedPath);
    HPP_PREDEF_CLASS (JointBoundValidation);
    HPP_PREDEF_CLASS (LockedDof);
    class Node;
    HPP_PREDEF_CLASS (Path);
    HPP_PREDEF_CLASS (PathOptimizer);
    HPP_PREDEF_CLASS (PathPlanner);
    HPP_PREDEF_CLASS (PathVector);
    HPP_PREDEF_CLASS (PathValidation);
    class PathValidation;
    HPP_PREDEF_CLASS (PlanAndOptimize);
    HPP_PREDEF_CLASS (Problem);
    class ProblemSolver;
    HPP_PREDEF_CLASS (RandomShortcut);
    HPP_PREDEF_CLASS (Roadmap);
    HPP_PREDEF_CLASS (SteeringMethod);
    HPP_PREDEF_CLASS (SteeringMethodStraight);
    HPP_PREDEF_CLASS (StraightPath);
    class ValidationReport;
    HPP_PREDEF_CLASS (VisibilityPrmPlanner);
    HPP_PREDEF_CLASS (WeighedDistance);
    class KDTree;

<<<<<<< HEAD
    class EquationType;
    typedef boost::shared_ptr <EquationType> EquationTypePtr_t;
    class Equality;
    typedef boost::shared_ptr <Equality> EqualityPtr_t;
    class EquationTypes;
    typedef boost::shared_ptr <EquationTypes> EquationTypesPtr_t;
    class DoubleInequality;
    typedef boost::shared_ptr <DoubleInequality> DoubleInequalityPtr_t;

    // roboptim
    typedef roboptim::GenericFunctionTraits
    <roboptim::EigenMatrixDense>::value_type value_type;
    typedef roboptim::Function::interval_t interval_t;
    typedef roboptim::Function::size_type size_type;

=======
>>>>>>> 3448c99e
    typedef boost::shared_ptr < BasicConfigurationShooter >
    BasicConfigurationShooterPtr_t;
    typedef hpp::model::Body Body;
    typedef hpp::model::BodyPtr_t BodyPtr_t;
    typedef boost::shared_ptr <CollisionValidation> CollisionValidationPtr_t;
    typedef model::CollisionObjectPtr_t CollisionObjectPtr_t;
    typedef model::Configuration_t Configuration_t;
    typedef model::ConfigurationIn_t ConfigurationIn_t;
    typedef model::ConfigurationOut_t ConfigurationOut_t;
    typedef model::ConfigurationPtr_t ConfigurationPtr_t;
    typedef std::vector <ConfigurationPtr_t> Configurations_t;
    typedef Configurations_t::iterator ConfigIterator_t;
    typedef Configurations_t::const_iterator ConfigConstIterator_t;
    typedef boost::shared_ptr <ConfigurationShooter> ConfigurationShooterPtr_t;
    typedef boost::shared_ptr <ConfigProjector> ConfigProjectorPtr_t;
    typedef boost::shared_ptr <ConfigValidation> ConfigValidationPtr_t;
    typedef boost::shared_ptr <ConfigValidations> ConfigValidationsPtr_t;
    typedef boost::shared_ptr <ConnectedComponent> ConnectedComponentPtr_t;
    typedef std::set <ConnectedComponentPtr_t> ConnectedComponents_t;
    typedef boost::shared_ptr <Constraint> ConstraintPtr_t;
    typedef boost::shared_ptr <ConstraintSet> ConstraintSetPtr_t;
    typedef model::Device Device_t;
    typedef model::DevicePtr_t DevicePtr_t;
    typedef model::DeviceWkPtr_t DeviceWkPtr_t;
    typedef std::deque <DevicePtr_t> Devices_t;
    typedef constraints::DifferentiableFunction DifferentiableFunction;
    typedef constraints::DifferentiableFunctionPtr_t
    DifferentiableFunctionPtr_t;
    typedef boost::shared_ptr <DiffusingPlanner> DiffusingPlannerPtr_t;
    typedef boost::shared_ptr <DiscretizedCollisionChecking>
    DiscretizedCollisionCheckingPtr_t;
    typedef boost::shared_ptr <Distance> DistancePtr_t;
    typedef boost::shared_ptr <DistanceBetweenObjects>
    DistanceBetweenObjectsPtr_t;
    typedef model::DistanceResult DistanceResult;
    typedef model::DistanceResults_t DistanceResults_t;
    typedef Edge* EdgePtr_t;
    typedef std::list <Edge*> Edges_t;
    typedef boost::shared_ptr <ExtractedPath> ExtractedPathPtr_t;
    typedef model::JointJacobian_t JointJacobian_t;
    typedef model::Joint Joint;
    typedef model::JointConstPtr_t JointConstPtr_t;
    typedef model::JointPtr_t JointPtr_t;
    typedef boost::shared_ptr <JointBoundValidation> JointBoundValidationPtr_t;
    typedef model::HalfJointJacobian_t HalfJointJacobian_t;
    typedef model::JointVector_t JointVector_t;
    typedef KDTree* KDTreePtr_t;
    typedef boost::shared_ptr <LockedDof> LockedDofPtr_t;
    typedef model::matrix_t matrix_t;
    typedef constraints::matrixIn_t matrixIn_t;
    typedef constraints::matrixOut_t matrixOut_t;
    typedef model::size_type size_type;
    typedef model::value_type value_type;
    typedef std::pair<value_type, value_type> interval_t;
    typedef std::list <Node*> Nodes_t;
    typedef Node* NodePtr_t;
    typedef model::ObjectVector_t ObjectVector_t;
    typedef boost::shared_ptr <Path> PathPtr_t;
    typedef boost::shared_ptr <const Path> PathConstPtr_t;
    typedef boost::shared_ptr <PathOptimizer> PathOptimizerPtr_t;
    typedef boost::shared_ptr <PathPlanner> PathPlannerPtr_t;
    typedef boost::shared_ptr <PathValidation> PathValidationPtr_t;
    typedef boost::shared_ptr <PathVector> PathVectorPtr_t;
    typedef boost::shared_ptr <PlanAndOptimize> PlanAndOptimizePtr_t;
    typedef Problem* ProblemPtr_t;
    typedef ProblemSolver* ProblemSolverPtr_t;
    typedef boost::shared_ptr <RandomShortcut> RandomShortcutPtr_t;
    typedef boost::shared_ptr <Roadmap> RoadmapPtr_t;
    typedef boost::shared_ptr <StraightPath> StraightPathPtr_t;
    typedef boost::shared_ptr <SteeringMethod> SteeringMethodPtr_t;
    typedef boost::shared_ptr <SteeringMethodStraight>
    SteeringMethodStraightPtr_t;
    typedef std::vector <PathPtr_t> Paths_t;
    typedef std::vector <PathVectorPtr_t> PathVectors_t;
    typedef model::vector_t vector_t;
    typedef model::vectorIn_t vectorIn_t;
    typedef model::vectorOut_t vectorOut_t;
    typedef boost::shared_ptr <VisibilityPrmPlanner> VisibilityPrmPlannerPtr_t;
    typedef boost::shared_ptr <WeighedDistance> WeighedDistancePtr_t;
    typedef std::map <std::string, DifferentiableFunctionPtr_t>
    DifferentiableFunctionMap_t;
    typedef std::map <std::string, EquationTypePtr_t>
    EquationTypeMap_t;

    // Collision pairs
    typedef std::pair <CollisionObjectPtr_t, CollisionObjectPtr_t>
    CollisionPair_t;
    typedef std::list <CollisionPair_t> CollisionPairs_t;

    namespace continuousCollisionChecking {
      HPP_PREDEF_CLASS (Dichotomy);
      typedef boost::shared_ptr <Dichotomy> DichotomyPtr_t;
      HPP_PREDEF_CLASS (Progressive);
      typedef boost::shared_ptr <Progressive> ProgressivePtr_t;
    } // namespace continuousCollisionChecking

    class NearestNeighbor;
    typedef NearestNeighbor* NearestNeighborPtr_t;
    namespace nearestNeighbor {
      class Basic;
      class KDTree;
      typedef KDTree* KDTreePtr_t;
      typedef Basic* BasicPtr_t;
    } // namespace nearestNeighbor

    namespace pathOptimization {
      HPP_PREDEF_CLASS (Cost);
      typedef boost::shared_ptr <Cost> CostPtr_t;
      HPP_PREDEF_CLASS (GradientBased);
      typedef boost::shared_ptr <GradientBased> GradientBasedPtr_t;
      HPP_PREDEF_CLASS (PathLength);
      typedef boost::shared_ptr <PathLength> PathLengthPtr_t;
    } // namespace pathOptimization
  } // namespace core
} // namespace hpp

#endif // HPP_CORE_FWD_HH<|MERGE_RESOLUTION|>--- conflicted
+++ resolved
@@ -69,7 +69,6 @@
     HPP_PREDEF_CLASS (WeighedDistance);
     class KDTree;
 
-<<<<<<< HEAD
     class EquationType;
     typedef boost::shared_ptr <EquationType> EquationTypePtr_t;
     class Equality;
@@ -79,14 +78,6 @@
     class DoubleInequality;
     typedef boost::shared_ptr <DoubleInequality> DoubleInequalityPtr_t;
 
-    // roboptim
-    typedef roboptim::GenericFunctionTraits
-    <roboptim::EigenMatrixDense>::value_type value_type;
-    typedef roboptim::Function::interval_t interval_t;
-    typedef roboptim::Function::size_type size_type;
-
-=======
->>>>>>> 3448c99e
     typedef boost::shared_ptr < BasicConfigurationShooter >
     BasicConfigurationShooterPtr_t;
     typedef hpp::model::Body Body;
